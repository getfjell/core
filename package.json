--- conflicted
+++ resolved
@@ -1,11 +1,7 @@
 {
   "name": "@fjell/core",
   "description": "Core Items for Fjell",
-<<<<<<< HEAD
   "version": "4.4.3",
-=======
-  "version": "4.4.2",
->>>>>>> 117d6e8a
   "license": "Apache-2.0",
   "main": "./dist/cjs/index.js",
   "module": "./dist/esm/index.js",
